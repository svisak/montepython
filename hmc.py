--- conflicted
+++ resolved
@@ -34,16 +34,8 @@
         self.chain.extend(n_steps)
         for i in range(n_steps):
             # PROPOSE NEW STATE
-<<<<<<< HEAD
-            position = self.chain.head()
-            momentum = self.draw_momentum()
-            proposed_state = self.leapfrog.solve(position, momentum)
-            proposed_position = proposed_state[0]
-            proposed_momentum = proposed_state[1]
-=======
             current = State(self.chain.head(), self.draw_momentum())
             proposed = self.leapfrog.solve(current)
->>>>>>> 5fca2329
 
             # ACCEPTANCE PROBABILITY
             current_energy = self.energy.hamiltonian(current)

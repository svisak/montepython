--- conflicted
+++ resolved
@@ -3,7 +3,6 @@
 
 import montepython
 import numpy as np
-from timeit import default_timer as timer
 
 class HMC(montepython.MontePython):
 
@@ -31,23 +30,15 @@
         cov = np.eye(self.chain.dimensionality())
         return np.random.multivariate_normal(mean, cov)
 
-<<<<<<< HEAD
-    def propose(self, position, momentum):
-        start = timer()
-        proposed_position, proposed_momentum = self.leapfrog.solve(position, momentum)
-        end = timer()
-        self.exec_time += end - start
-        return (proposed_position, proposed_momentum)
-
-=======
->>>>>>> 7f6c8e7e
     def run(self, n_steps):
         self.chain.extend(n_steps)
         for i in range(n_steps):
             # PROPOSE NEW STATE
             position = self.chain.head()
             momentum = self.draw_momentum()
-            proposed_position, proposed_momentum = self.leapfrog.solve(position, momentum)
+            proposed_state = self.leapfrog.solve(position, momentum)
+            proposed_position = proposed_state[0]
+            proposed_momentum = proposed_state[1]
 
             # ACCEPTANCE PROBABILITY
             current_energy = self.energy.hamiltonian(position, momentum)
